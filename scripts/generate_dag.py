--- conflicted
+++ resolved
@@ -27,20 +27,6 @@
 yaml = yaml.YAML(typ="safe")
 
 
-<<<<<<< HEAD
-OPERATORS = {
-    "BashOperator",
-    "GoogleCloudStorageToBigQueryOperator",
-    "GoogleCloudStorageToGoogleCloudStorageOperator",
-    "GoogleCloudStorageDeleteOperator",
-    "BigQueryOperator",
-    "BigQueryToBigQueryOperator",
-    "KubernetesPodOperator",
-    "DataFlowPythonOperator",
-}
-
-=======
->>>>>>> 410ca998
 CURRENT_PATH = pathlib.Path(__file__).resolve().parent
 PROJECT_ROOT = CURRENT_PATH.parent
 DATASETS_PATH = PROJECT_ROOT / "datasets"
